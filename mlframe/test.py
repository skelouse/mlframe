import importlib
import pandas as pd
import warnings
import matplotlib as mpl
import mlframe
importlib.reload(mlframe)
from mlframe import MLFrame # noqa
mpl.use('pdf')
warnings.filterwarnings('ignore')

df_test = None


class Tester():
    failed = 0

    def passed_deco(func):
        """Wrapper for __call__ to assert and count
        failures of tests"""
        def wrapper(self, test_func, e, *args, **kwargs):
            global df_test
            # to keep df loaded, doesn't have to be reloaded for each test
            df = df_test.copy()
            df.model = None
            try:
                print('Checking', test_func.__name__, end='--')
                a = test_func.main(df)
                try:
                    assert(a == e)
                except ValueError:  # needed to assert arrays
                    assert((a == e).all())
            except AssertionError:
                self.failed += 1
                print('FAILED! #%s' % self.failed)
                if test_func.__name__ == "tests.fail_test":
                    print("as expected..")
                else:
                    print('#'*30)
            else:
                print('passed')
            return func
        return wrapper

    @passed_deco
    def __call__(self):
        """Override of call so Tester()(x) can be used
        i.e calling of an instance of Tester"""
        pass

    def run_tests(self):
        """Run all known tests"""
        print('\n\n\nStart Test\n')
        fail_test(self)
        clean_col_names(self)
        get_vif(self)
        get_vif_cols(self)
        log(self)
        scale(self)
        one_hot_encode(self)
        find_outliers_IQR(self)
        find_outliers_Z(self)
        get_nulls(self)
        drop_nulls_perc(self)
        ms_matrix(self)

        # deprecated
        # fill_na_mode(self)
        # fill_na_mean(self)

        qq_plot(self)
        model_resid_scatter(self)
        lrmodel(self)
        plot_corr(self)
        plot_coef(self)
        regplot(self)
<<<<<<< HEAD
        # distplot(self)  causes svd did not converge in train_test_split
        # jointplot(self)  causes svd did not converge in train_test_split
        boxplot(self)
        train_test_split(self)
        get_cols(self)
        fill_na_kind(self)
=======
        boxplot(self)
        get_cols(self)
        outlier_removal(self)
        find_outliers_cooks_d(self)
        distplot(self)
        jointplot(self)
>>>>>>> 6f52209a

        if self.failed == 1:
            print("Failed 1 test, as expected")
        elif self.failed == 0:
            print("Fail test failed, error in Tester")
        else:
            print("Failed %s tests" % self.failed)


def fail_test(t):  # added
    from tests import fail_test
    t(fail_test, 1)


def clean_col_names(t):  # added
    from tests import clean_col_names
    expected = ['mpg', 'cylinders', 'displacement', 'horsepower',
                'weight', 'acceleration', 'model_year', 'origin', 'car_name']
    t(clean_col_names, expected)


def get_vif(t):  # added
    from tests import get_vif
    expected = [763.5575, 10.7375, 21.8368, 9.9437,
                10.8313, 2.6258, 1.245, 1.7724]
    t(get_vif, expected)


def get_vif_cols(t):  # added
    from tests import get_vif_cols
    expected = ['horsepower', 'cylinders', 'weight', 'displacement']
    t(get_vif_cols, expected)


def log(t):  # added
    from tests import log
    expected = [2.8904, 2.7081, 2.8904, 2.7726, 2.8332, 2.7081,
                2.6391, 2.6391, 2.6391, 2.7081, 2.7081, 2.6391,
                2.7081, 2.6391, 3.1781, 3.091, 2.8904, 3.0445,
                3.2958, 3.2581]
    t(log, expected)


def scale(t):  # added
    from tests import scale
    expected = [-0.6986, -1.0835, -0.6986, -0.9552, -0.8269, -1.0835,
                -1.2118, -1.2118, -1.2118, -1.0835, -1.0835, -1.2118,
                -1.0835, -1.2118, 0.0711, -0.1855, -0.6986, -0.3138,
                0.4559, 0.3277]
    t(scale, expected)


def one_hot_encode(t):  # added
    from tests import one_hot_encode
    expected = 6  # sum of model_volvo
    t(one_hot_encode, expected)


def find_outliers_IQR(t):  # added
    from tests import find_outliers_IQR
    expected = 10  # sum of horsepower IQR outliers
    t(find_outliers_IQR, expected)


def find_outliers_Z(t):  # added
    from tests import find_outliers_Z
    expected = 5  # sum of horsepower z_score outliers
    t(find_outliers_Z, expected)


def outlier_removal(t):  # added
    from tests import outlier_removal
    expected = 10
    t(outlier_removal, expected)


def get_nulls(t):  # added
    from tests import get_nulls
    expected = 2
    t(get_nulls, expected)


def drop_nulls_perc(t):  # added
    from tests import drop_nulls_perc
    expected = 1
    t(drop_nulls_perc, expected)


def ms_matrix(t):  # added
    from tests import ms_matrix
    expected = 1
    t(ms_matrix, expected)


# deprecated
"""
def fill_na_mode(t):  # added
    from tests import fill_na_mode
    expected = 0
    t(fill_na_mode, expected)


def fill_na_mean(t):  # added
    from tests import fill_na_mean
    expected = 0
    t(fill_na_mean, expected)
"""


def qq_plot(t):  # added
    from tests import qq_plot
    expected = 1
    t(qq_plot, expected)


def model_resid_scatter(t):  # added
    from tests import model_resid_scatter
    expected = 1
    t(model_resid_scatter, expected)


def lrmodel(t):  # added
    from tests import lrmodel
    expected = 0.96
    t(lrmodel, expected)


def plot_corr(t):  # added
    from tests import plot_corr
    expected = 1
    t(plot_corr, expected)


def plot_coef(t):  # added
    from tests import plot_coef
    expected = 1
    t(plot_coef, expected)


def regplot(t):  # added
    from tests import regplot
    expected = 1
    t(regplot, expected)


def distplot(t):  # added
    from tests import distplot
    expected = 1
    t(distplot, expected)


def jointplot(t):  # added
    from tests import jointplot
    expected = 1
    t(jointplot, expected)


def boxplot(t):  # added
    from tests import boxplot
    expected = 1
    t(boxplot, expected)


def get_cols(t):  # added
    from tests import get_cols
    expected = ['mpg', 'cylinders', 'displacement', 'acceleration', 'car name']
    t(get_cols, expected)


def train_test_split(t):  # added
    from tests import train_test_split
    expected = 0.5028
    t(train_test_split, expected)


<<<<<<< HEAD
def fill_na_kind(t):  # added
    from tests import fill_na_kind
    expected = {'mode': {0: 150.0, 1: 150.0, 2: 150.0},
                'mean': {0: 104.1311, 1: 104.1311, 2: 104.1311},
                'median': {0: 92.0, 1: 92.0, 2: 92.0},
                'perc': 0,
                'custom': 0}
    t(fill_na_kind, expected)

=======
def find_outliers_cooks_d(t):
    from tests import find_outliers_cooks_d
    expected = 21
    t(find_outliers_cooks_d, expected)
>>>>>>> 6f52209a

# skeleton
"""
def xxxxx(t):
    from tests import xxxxx
    expected =
    t(xxxxx, expected)
"""


def quick_test(dft):
    """For building new tests"""
<<<<<<< HEAD
    # from tests import jointplot
    # importlib.reload(jointplot)
    # from tests import jointplot
    # print(jointplot.main(df_test))

    # from tests import train_test_split
    # importlib.reload(train_test_split)
    # from tests import train_test_split
    # print(train_test_split.main(df_test))

    from tests import fill_na_kind
    importlib.reload(fill_na_kind)
    from tests import fill_na_kind
    print(fill_na_kind.main(df_test))
=======
    from tests import find_outliers_cooks_d
    importlib.reload(find_outliers_cooks_d)
    from tests import find_outliers_cooks_d
    print(find_outliers_cooks_d.main(df_test))
>>>>>>> 6f52209a


def test_all(df):
    """Called by load_then_test.py for hot_swapping code
    with the df staying the same
    """
    t = Tester()
    global df_test
    df_test = MLFrame(df)

    # change full to 0 for quick test
    full = 1
    if full:
        t.run_tests()
    else:
        quick_test(df_test)
    # from tests import lr_model
    # expected = [0.9364463356461579, 0.9492392408557554, 0.9720009970902538,
    #             0.8200601719712063, 0.8927759998561855, 0.8902204648630595,
    #             0.861693791723534, 0.9270817920824502, 0.8776814581431275,
    #             0.8761528624812863]
    # assert((test(lr_model.main).pvalues[0:10] == expected).all())


if __name__ == "__main__":
    df = MLFrame(pd.read_csv('mlframe/tests/auto-mpg.csv'))
    test_all(df)<|MERGE_RESOLUTION|>--- conflicted
+++ resolved
@@ -73,21 +73,12 @@
         plot_corr(self)
         plot_coef(self)
         regplot(self)
-<<<<<<< HEAD
-        # distplot(self)  causes svd did not converge in train_test_split
-        # jointplot(self)  causes svd did not converge in train_test_split
-        boxplot(self)
-        train_test_split(self)
-        get_cols(self)
-        fill_na_kind(self)
-=======
         boxplot(self)
         get_cols(self)
         outlier_removal(self)
         find_outliers_cooks_d(self)
         distplot(self)
         jointplot(self)
->>>>>>> 6f52209a
 
         if self.failed == 1:
             print("Failed 1 test, as expected")
@@ -263,7 +254,6 @@
     t(train_test_split, expected)
 
 
-<<<<<<< HEAD
 def fill_na_kind(t):  # added
     from tests import fill_na_kind
     expected = {'mode': {0: 150.0, 1: 150.0, 2: 150.0},
@@ -273,12 +263,12 @@
                 'custom': 0}
     t(fill_na_kind, expected)
 
-=======
+
 def find_outliers_cooks_d(t):
     from tests import find_outliers_cooks_d
     expected = 21
     t(find_outliers_cooks_d, expected)
->>>>>>> 6f52209a
+
 
 # skeleton
 """
@@ -291,27 +281,10 @@
 
 def quick_test(dft):
     """For building new tests"""
-<<<<<<< HEAD
-    # from tests import jointplot
-    # importlib.reload(jointplot)
-    # from tests import jointplot
-    # print(jointplot.main(df_test))
-
-    # from tests import train_test_split
-    # importlib.reload(train_test_split)
-    # from tests import train_test_split
-    # print(train_test_split.main(df_test))
-
-    from tests import fill_na_kind
-    importlib.reload(fill_na_kind)
-    from tests import fill_na_kind
-    print(fill_na_kind.main(df_test))
-=======
     from tests import find_outliers_cooks_d
     importlib.reload(find_outliers_cooks_d)
     from tests import find_outliers_cooks_d
     print(find_outliers_cooks_d.main(df_test))
->>>>>>> 6f52209a
 
 
 def test_all(df):
